--- conflicted
+++ resolved
@@ -56,13 +56,8 @@
 	github.com/pmezard/go-difflib v1.0.1-0.20181226105442-5d4384ee4fb2 // indirect
 	github.com/ryanuber/go-glob v1.0.0 // indirect
 	github.com/x448/float16 v0.8.4 // indirect
-<<<<<<< HEAD
-	golang.org/x/crypto v0.30.0 // indirect
+	golang.org/x/crypto v0.31.0 // indirect
 	golang.org/x/net v0.32.0 // indirect
-=======
-	golang.org/x/crypto v0.31.0 // indirect
-	golang.org/x/net v0.28.0 // indirect
->>>>>>> 63206cfb
 	golang.org/x/oauth2 v0.22.0 // indirect
 	golang.org/x/sys v0.28.0 // indirect
 	golang.org/x/term v0.27.0 // indirect
