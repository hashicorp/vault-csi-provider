--- conflicted
+++ resolved
@@ -56,21 +56,12 @@
 	github.com/pmezard/go-difflib v1.0.1-0.20181226105442-5d4384ee4fb2 // indirect
 	github.com/ryanuber/go-glob v1.0.0 // indirect
 	github.com/x448/float16 v0.8.4 // indirect
-<<<<<<< HEAD
 	golang.org/x/crypto v0.36.0 // indirect
 	golang.org/x/net v0.37.0 // indirect
 	golang.org/x/oauth2 v0.28.0 // indirect
 	golang.org/x/sys v0.31.0 // indirect
 	golang.org/x/term v0.30.0 // indirect
 	golang.org/x/text v0.23.0 // indirect
-=======
-	golang.org/x/crypto v0.32.0 // indirect
-	golang.org/x/net v0.34.0 // indirect
-	golang.org/x/oauth2 v0.25.0 // indirect
-	golang.org/x/sys v0.29.0 // indirect
-	golang.org/x/term v0.28.0 // indirect
-	golang.org/x/text v0.21.0 // indirect
->>>>>>> cdd1b180
 	golang.org/x/time v0.7.0 // indirect
 	google.golang.org/genproto/googleapis/rpc v0.0.0-20250115164207-1a7da9e5054f // indirect
 	google.golang.org/protobuf v1.36.4 // indirect
