--- conflicted
+++ resolved
@@ -54,15 +54,11 @@
 		"podUID", podInfo.UID)
 
 	ttl := int64((15 * time.Minute).Seconds())
-<<<<<<< HEAD
-	resp, err := p.k8sClient.CoreV1().ServiceAccounts(podInfo.Namespace).CreateToken(ctx, podInfo.ServiceAccountName, &authenticationv1.TokenRequest{
-=======
 	audiences := []string{}
 	if audience != "" {
 		audiences = []string{audience}
 	}
-	resp, err := clientset.CoreV1().ServiceAccounts(podInfo.Namespace).CreateToken(ctx, podInfo.ServiceAccountName, &authenticationv1.TokenRequest{
->>>>>>> cd251d75
+	resp, err := p.k8sClient.CoreV1().ServiceAccounts(podInfo.Namespace).CreateToken(ctx, podInfo.ServiceAccountName, &authenticationv1.TokenRequest{
 		Spec: authenticationv1.TokenRequestSpec{
 			ExpirationSeconds: &ttl,
 			Audiences:         audiences,
@@ -258,16 +254,12 @@
 			return nil, fmt.Errorf("failed to generate version for object name %q: %w", secret.ObjectName, err)
 		}
 
-<<<<<<< HEAD
-		files = append(files, &pb.File{Path: secret.ObjectName, Mode: int32(cfg.FilePermission), Contents: content})
-		objectVersions = append(objectVersions, version)
-=======
 		filePermission := int32(cfg.FilePermission)
 		if secret.FilePermission != 0 {
 			filePermission = int32(secret.FilePermission)
 		}
 		files = append(files, &pb.File{Path: secret.ObjectName, Mode: filePermission, Contents: content})
->>>>>>> cd251d75
+		objectVersions = append(objectVersions, version)
 		p.logger.Info("secret added to mount response", "directory", cfg.TargetPath, "file", secret.ObjectName)
 	}
 
