--- conflicted
+++ resolved
@@ -159,27 +159,13 @@
 			expected: Config{
 				TargetPath:     targetPath,
 				FilePermission: 420,
-<<<<<<< HEAD
-				Parameters: func() Parameters {
-					expected := defaultParams
-					expected.VaultRoleName = roleName
-					expected.VaultAddress = "my-vault-address"
-					expected.VaultNamespace = "my-vault-namespace"
-					expected.VaultKubernetesMountPath = "my-mount-path"
-					expected.VaultTLSConfig.SkipVerify = true
-					expected.Secrets = []Secret{
-						{"bar1", "v1/secret/foo1", "", "", nil, 0o600},
-					}
-					return expected
-				}(),
-=======
 				Parameters: Parameters{
 					VaultRoleName:            roleName,
 					VaultAddress:             "my-vault-address",
 					VaultNamespace:           "my-vault-namespace",
 					VaultKubernetesMountPath: "my-mount-path",
 					Secrets: []Secret{
-						{"bar1", "v1/secret/foo1", "", "", nil},
+						{"bar1", "v1/secret/foo1", "", "", nil, 0o600},
 					},
 					VaultTLSConfig: api.TLSConfig{
 						CACert:        "my-ca-cert-path",
@@ -196,7 +182,6 @@
 						"my-pod-sa-name",
 					},
 				},
->>>>>>> 659b03f2
 			},
 		},
 	} {
