--- conflicted
+++ resolved
@@ -17,14 +17,10 @@
 
 // Server implements the secrets-store-csi-driver provider gRPC service interface.
 type Server struct {
-<<<<<<< HEAD
-	Logger     hclog.Logger
-	VaultAddr  string
-	VaultMount string
-=======
 	Logger       hclog.Logger
+	VaultAddr    string
+	VaultMount   string
 	WriteSecrets bool
->>>>>>> a5dbd65a
 }
 
 func (p *Server) Version(context.Context, *pb.VersionRequest) (*pb.VersionResponse, error) {
@@ -36,25 +32,7 @@
 }
 
 func (p *Server) Mount(ctx context.Context, req *pb.MountRequest) (*pb.MountResponse, error) {
-<<<<<<< HEAD
-	versions, err := p.handleMountRequest(ctx, req.Attributes, req.TargetPath, req.Permission)
-	if err != nil {
-		return nil, err
-	}
-
-	var ov []*pb.ObjectVersion
-	for k, v := range versions {
-		ov = append(ov, &pb.ObjectVersion{Id: k, Version: v})
-	}
-
-	return &pb.MountResponse{ObjectVersion: ov}, nil
-}
-
-func (p *Server) handleMountRequest(ctx context.Context, parametersStr, targetPath, permissionStr string) (map[string]string, error) {
-	cfg, err := config.Parse(p.Logger.Named("config"), parametersStr, targetPath, permissionStr, p.VaultAddr, p.VaultMount)
-=======
-	cfg, err := config.Parse(p.Logger.Named("config"), req.Attributes, req.TargetPath, req.Permission)
->>>>>>> a5dbd65a
+	cfg, err := config.Parse(p.Logger.Named("config"), req.Attributes, req.TargetPath, req.Permission, p.VaultAddr, p.VaultMount)
 	if err != nil {
 		return nil, err
 	}
