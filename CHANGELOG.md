--- conflicted
+++ resolved
@@ -1,6 +1,7 @@
 ## Unreleased
 
-<<<<<<< HEAD
+CHANGES:
+
 * Vault CSI Provider will use service account tokens passed from the Secrets Store CSI Driver instead of generating one if an appropriate token is provided. [[GH-163](https://github.com/hashicorp/vault-csi-provider/pull/163)]
   * The Secrets Store CSI driver needs to be configured to generate tokens with the correct audience for this feature. Vault CSI Provider
     will look for a token with the audience specified in the SecretProviderClass, or otherwise "vault". To configure the driver to generate
@@ -8,11 +9,10 @@
     [`tokenRequests`](https://github.com/kubernetes-sigs/secrets-store-csi-driver/tree/main/charts/secrets-store-csi-driver#configuration)
     option from the _driver_ helm chart via the flag `--set tokenRequests[0].audience="vault"`. See
     [CSI TokenRequests documentation](https://kubernetes-csi.github.io/docs/token-requests.html) for further details.
-=======
-CHANGES:
+
+IMPROVEMENTS:
 
 * Support utf-8 (default), hex, and base64 encoded secrets [[GH-194](https://github.com/hashicorp/vault-csi-provider/pull/194)]
->>>>>>> 45711415
 
 ## 1.2.1 (November 21st, 2022)
 
