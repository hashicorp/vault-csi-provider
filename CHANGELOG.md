## Unreleased

<<<<<<< HEAD
FEATURES:

* Add ability to tune log levels with `-log-level` flag. [[GH-295](https://github.com/hashicorp/vault-csi-provider/pull/295)]
=======
CHANGES:

* Updated Docker base image from alpine 3.20.1 -> 3.20.2
* Updated dependencies:
  * k8s.io/api from v0.30.2 -> v0.30.3
  * k8s.io/apimachinery v0.30.2 -> v0.30.3
  * k8s.io/client-go v0.30.2 -> v0.30.3
>>>>>>> 4faf396d

## 1.4.3 (July 3rd, 2024)

CHANGES:

* Build with Go v1.22.5
* Test with K8s 1.26-1.30
* Test with Vault 1.15-1.17
* Updated Docker base image from alpine 3.19.1 -> 3.20.1
* Updated dependencies:
  * github.com/hashicorp/go-hclog v1.6.2 -> v1.6.3
  * github.com/hashicorp/vault/api v1.12.2 -> v1.14.0
  * golang.org/x/crypto v0.21.0 -> v0.24.0
  * golang.org/x/net v0.22.0 -> v0.26.0
  * golang.org/x/sys v0.18.0 -> v0.21.0
  * golang.org/x/term v0.18.0 -> v0.21.0
  * golang.org/x/text v0.14.0 -> v0.16.0
  * google.golang.org/grpc v1.62.1 -> v1.65.0
  * k8s.io/api v0.29.3 -> v0.30.2
  * k8s.io/apimachinery v0.29.3 -> v0.30.2
  * k8s.io/client-go v0.29.3 -> v0.30.2
  * sigs.k8s.io/secrets-store-csi-driver v1.4.2 -> v1.4.4

## 1.4.2 (March 27th, 2024)

CHANGES:

* Build with Go v1.22.1
* Test with K8s 1.25-1.29
* Test with Vault 1.13-1.15
* Updated Docker base image from alpine 3.18.4 -> 3.19.1
* Updated dependencies:
  * github.com/go-jose/go-jose/v3 v3.0.1 -> 3.0.3
  * github.com/hashicorp/go-hclog v1.5.0 -> v1.6.2
  * github.com/hashicorp/golang-lru/v2 v2.0.2 -> v2.0.7
  * github.com/hashicorp/vault/api v1.9.0 -> v1.12.2
  * github.com/stretchr/testify v1.8.2 -> v1.9.0
  * golang.org/x/crypto v0.14.0 -> v0.21.0
  * golang.org/x/net v0.17.0 -> v0.22.0
  * golang.org/x/sys v0.13.0 -> v0.18.0
  * golang.org/x/term v0.13.0 -> v0.18.0
  * google.golang.org/grpc v1.56.3 -> v1.62.1
  * google.golang.org/protobuf v1.30.0 -> v1.33.0
  * k8s.io/api v0.26.3 -> v0.29.3
  * k8s.io/apimachinery v0.26.3 -> v0.29.3
  * k8s.io/client-go v0.26.3 -> v0.29.3
  * k8s.io/utils v0.0.0-20230313181309-38a27ef9d749 -> v0.0.0-20230726121419-3b25d923346b
  * sigs.k8s.io/secrets-store-csi-driver v1.3.3 -> v1.4.2

## 1.4.1 (October 26th, 2023)

CHANGES:

* Build with Go v1.21.3
* Test with K8s 1.24-1.28
* Updated Docker base image from alpine 3.17.3 -> 3.18.4
* Updated dependencies:
  * golang.org/x/crypto v0.6.0 -> v0.14.0
  * golang.org/x/net v0.8.0 -> v0.17.0
  * golang.org/x/sys v0.6.0 -> v0.13.0
  * golang.org/x/term v0.6.0 -> v0.13.0
  * golang.org/x/text v0.8.0 -> v0.13.0
  * google.golang.org/grpc v1.54.0 -> v1.56.3
  * sigs.k8s.io/secrets-store-csi-driver v1.3.2 -> v1.3.3

## 1.4.0 (April 28th, 2023)

CHANGES:

* SecretProviderClass objects now also accept `spec.parameters.vaultAuthMountPath` as an alternative to `spec.parameters.vaultKubernetesMountPath`. [[GH-210](https://github.com/hashicorp/vault-csi-provider/pull/210)]

FEATURES:

* The Provider will cache a Vault token per requesting pod in memory and re-use it until it expires. [[GH-202](https://github.com/hashicorp/vault-csi-provider/pull/202)]
* JWT auth is supported by setting role name and auth mount path in the same way as for Kubernetes auth. [[GH-210](https://github.com/hashicorp/vault-csi-provider/pull/210)]

## 1.3.0 (April 5th, 2023)

CHANGES:

* Vault CSI Provider will use service account tokens passed from the Secrets Store CSI Driver instead of generating one if an appropriate token is provided. [[GH-163](https://github.com/hashicorp/vault-csi-provider/pull/163)]
  * The Secrets Store CSI driver needs to be configured to generate tokens with the correct audience for this feature. Vault CSI Provider
    will look for a token with the audience specified in the SecretProviderClass, or otherwise "vault". To configure the driver to generate
    a token with the correct audience, use the
    [`tokenRequests`](https://github.com/kubernetes-sigs/secrets-store-csi-driver/tree/main/charts/secrets-store-csi-driver#configuration)
    option from the _driver_ helm chart via the flag `--set tokenRequests[0].audience="vault"`. See
    [CSI TokenRequests documentation](https://kubernetes-csi.github.io/docs/token-requests.html) for further details.
* Vault CSI Provider now creates a Kubernetes secret with an HMAC key to produce consistent hashes for secret versions. [[GH-198](https://github.com/hashicorp/vault-csi-provider/pull/198)]
  * Requires RBAC permissions to create secrets, and read the same specific secret back. Versions are not generated otherwise and a warning
    is logged on each mount that fails to generate a version.
  * Supports creating the secret with custom name via `-hmac-secret-name`
* Updated Docker base image from alpine 3.16.3 -> 3.17.3
* Build with Go v1.20.3
* Updated dependencies:
  * github.com/hashicorp/go-hclog v1.3.1 -> v1.5.0
  * github.com/hashicorp/vault/api v1.8.2 -> v1.9.0
  * github.com/stretchr/testify v1.8.1 -> v1.8.2
  * google.golang.org/grpc v1.50.1 -> v1.54.0
  * k8s.io/api v0.25.4 -> v0.26.3
  * k8s.io/apimachinery v0.25.4 -> v0.26.3
  * k8s.io/client-go v0.25.4 -> v0.26.3
  * k8s.io/utils v0.0.0-20220728103510-ee6ede2d64ed -> v0.0.0-20230313181309-38a27ef9d749
  * sigs.k8s.io/secrets-store-csi-driver v1.2.4 -> v1.3.2
* Tests are now run against Kubernetes versions: 1.22.17, 1.23.17, 1.24.12, 1.25.8, 1.26.3

IMPROVEMENTS:

* Support utf-8 (default), hex, and base64 encoded secrets [[GH-194](https://github.com/hashicorp/vault-csi-provider/pull/194)]

## 1.2.1 (November 21st, 2022)

CHANGES:

* Updated dependencies:
  * github.com/hashicorp/go-hclog v1.0.0 -> v1.3.1
  * github.com/hashicorp/vault/api v1.2.0 -> v1.8.2
  * github.com/stretchr/testify v1.7.2 -> v1.8.1
  * google.golang.org/grpc v1.41.0 -> v1.50.1
  * k8s.io/api v0.22.2 -> v0.25.4
  * k8s.io/apimachinery v0.22.2 -> v0.25.4
  * k8s.io/client-go v0.22.2 -> v0.25.4
  * sigs.k8s.io/secrets-store-csi-driver v1.0.0 -> v1.2.4
  * golang.org/x/net v0.0.0-20220722155237-a158d28d115b -> v0.0.0-20221012135044-0b7e1fb9d458
  * golang.org/x/sys v0.0.0-20220722155257-8c9f86f7a55f -> v0.0.0-20220728004956-3c1f35247d10
  * golang.org/x/text v0.3.7 -> v0.3.8
* Updated Docker base image from alpine 3.15.0 -> 3.16.3

## 1.2.0 (August 8th, 2022)

CHANGES:

* Duplicate object names now trigger an error instead of silently overwriting files. [[GH-148](https://github.com/hashicorp/vault-csi-provider/pull/148)]

BUGS:

* `VAULT_ADDR` environment variable can now be used to set the Vault address. [[GH-160](https://github.com/hashicorp/vault-csi-provider/pull/160)]
* Secret mounting correctly fails now if the secret path exists but the requested secret key does not. [[GH-166](https://github.com/hashicorp/vault-csi-provider/issues/166)]

IMPROVEMENTS:

* Secret versions are now reported as a hash of their input and contents instead of hardcoded to 0. [[GH-148](https://github.com/hashicorp/vault-csi-provider/pull/148)]
* Bump github.com/stretchr/testify from v1.7.0 to v1.7.2. [[GH-161](https://github.com/hashicorp/vault-csi-provider/pull/161)]
* Bump gopkg.in/yaml.v3 from v3.0.0-20210107192922-496545a6307b to v3.0.1. [[GH-161](https://github.com/hashicorp/vault-csi-provider/pull/161)]

## 1.1.0 (April 26th, 2022)

IMPROVEMENTS:

* New flags to configure default Vault namespace and TLS details. [[GH-138](https://github.com/hashicorp/vault-csi-provider/pull/138)]
  * `-vault-namespace`
  * `-vault-tls-ca-cert`
  * `-vault-tls-ca-directory`
  * `-vault-tls-server-name`
  * `-vault-tls-client-cert`
  * `-vault-tls-client-key`
  * `-vault-tls-skip-verify`
* Add an optional SecretProviderClass parameter `audience` to customize the `aud` claim in the JWT [[GH-144](https://github.com/hashicorp/vault-csi-provider/pull/144)]
* New SecretProviderClass field `filePermission` can be used per-secret to set the file permissions it is written with. [[GH-139](https://github.com/hashicorp/vault-csi-provider/pull/139)]

## 1.0.0 (January 25th, 2022)

CHANGES:

* `-write-secrets` flag removed. All secrets are now written to the filesystem by the CSI secrets store driver. [[GH-133](https://github.com/hashicorp/vault-csi-provider/pull/133)]
  * **NOTE:** CSI secrets store driver v0.0.21+ is required.
* `-health_addr` flag removed, use `-health-addr` instead. [[GH-133](https://github.com/hashicorp/vault-csi-provider/pull/133)]
* Warning logs are no longer printed when deprecated SecretProviderClass fields `kubernetesServiceAccountPath` and `vaultCAPem` are used. [[GH-134](https://github.com/hashicorp/vault-csi-provider/pull/134)]

## 0.4.0 (January 12th, 2022)

CHANGES:

* `-write-secrets` flag now defaults to `false`, delegating file writes to the driver. [[GH-127](https://github.com/hashicorp/vault-csi-provider/pull/127)]
  * **Note:** `-write-secrets` is deprecated and will be removed in the next major version.

FEATURES:

* Support extracting JSON values using `secretKey` in the SecretProviderClass [[GH-126](https://github.com/hashicorp/vault-csi-provider/pull/126)]

## 0.3.0 (June 7th, 2021)

FEATURES:

* Support for changing the default Vault address and Kubernetes mount path via CLI flag to the vault-csi-provider binary [[GH-96](https://github.com/hashicorp/vault-csi-provider/pull/96)]
* Support for sending secret contents to driver for writing via `-write-secrets=false` [[GH-89](https://github.com/hashicorp/vault-csi-provider/pull/89)]
  * **Note:** `-write-secrets=false` will become the default from v0.4.0 and require secrets-store-csi-driver v0.0.21+

CHANGES:

* `-health_addr` flag is marked deprecated and replaced by `-health-addr`. Slated for removal in v0.5.0 [[GH-100](https://github.com/hashicorp/vault-csi-provider/pull/100)]

BUGS:

* Added missing error handling when transforming SecretProviderClass config to a Vault request [[GH-97](https://github.com/hashicorp/vault-csi-provider/pull/97)]

## 0.2.0 (April 14th, 2021)

FEATURES:

* Support for Vault namespaces, via `vaultNamespace` option in SecretProviderClass parameters [[GH-84](https://github.com/hashicorp/vault-csi-provider/pull/84)]

## 0.1.0 (March 24th, 2021)

CHANGES:

* All secret engines are now supported [[GH-63](https://github.com/hashicorp/vault-csi-provider/pull/63)]
  * **This makes several breaking changes to the configuration of the SecretProviderClass' `objects` entry**
  * There is no top-level `array` entry under `objects`
  * `objectVersion` is now ignored
  * `objectPath` is renamed to `secretPath`
  * `secretKey`, `secretArgs` and `method` are newly available options
  * `objectName` no longer determines which key is read from the secret's data
  * If `secretKey` is set, that is the key from the secret's data that will be written
  * If `secretKey` is not set, the whole JSON response from Vault will be written
  * `vaultSkipTLSVerify` is no longer required to be set to `"true"` if the `vaultAddress` scheme is not `https`
* The provider will now authenticate to Vault as the requesting pod's service account [[GH-64](https://github.com/hashicorp/vault-csi-provider/pull/64)]
  * **This is likely a breaking change for existing deployments being upgraded**
  * vault-csi-provider service account now requires cluster-wide permission to create service account tokens
  * auth/kubernetes mounts in Vault will now need to bind ACL policies to the requesting pods'
    service accounts instead of the provider's service account.
  * `spec.parameters.kubernetesServiceAccountPath` is now ignored and will log a warning if set
* The provider now supports mTLS [[GH-65](https://github.com/hashicorp/vault-csi-provider/pull/65)]
  * `spec.parameters.vaultCAPem` is now ignored and will log a warning if set. **This is a breaking change**
  * `spec.parameters.vaultTLSClientCertPath` and `spec.parameters.vaultTLSClientKeyPath` are newly available options

IMPROVEMENTS

* The provider now uses the `hashicorp/vault/api` package to communicate with Vault [[GH-61](https://github.com/hashicorp/vault-csi-provider/pull/61)]
* `-version` flag will now print the version of Go used to build the provider [[GH-62](https://github.com/hashicorp/vault-csi-provider/pull/62)]
* CircleCI linting, tests and integration tests added [[GH-60](https://github.com/hashicorp/vault-csi-provider/pull/60)]

## 0.0.7 (January 20th, 2021)

CHANGES:

* Switch provider to gRPC. [[GH-54](https://github.com/hashicorp/vault-csi-provider/pull/54)]
  * Note this requires at least v0.0.14 of the driver, and the driver should have 'vault' included in `--grpcSupportedProviders`.<|MERGE_RESOLUTION|>--- conflicted
+++ resolved
@@ -1,10 +1,9 @@
 ## Unreleased
 
-<<<<<<< HEAD
 FEATURES:
 
 * Add ability to tune log levels with `-log-level` flag. [[GH-295](https://github.com/hashicorp/vault-csi-provider/pull/295)]
-=======
+
 CHANGES:
 
 * Updated Docker base image from alpine 3.20.1 -> 3.20.2
@@ -12,7 +11,6 @@
   * k8s.io/api from v0.30.2 -> v0.30.3
   * k8s.io/apimachinery v0.30.2 -> v0.30.3
   * k8s.io/client-go v0.30.2 -> v0.30.3
->>>>>>> 4faf396d
 
 ## 1.4.3 (July 3rd, 2024)
 
