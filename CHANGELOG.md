--- conflicted
+++ resolved
@@ -10,11 +10,8 @@
   * `-vault-tls-client-cert`
   * `-vault-tls-client-key`
   * `-vault-tls-skip-verify`
-<<<<<<< HEAD
+* Add an optional SecretProviderClass parameter `audience` to customize the `aud` claim in the JWT [[GH-144](https://github.com/hashicorp/vault-csi-provider/pull/144)]
 * New SecretProviderClass field `filePermission` can be used per-secret to set the file permissions it is written with. [[GH-139](https://github.com/hashicorp/vault-csi-provider/pull/139)]
-=======
-* Add an optional SecretProviderClass parameter `audience` to customize the `aud` claim in the JWT [[GH-144](https://github.com/hashicorp/vault-csi-provider/pull/144)]
->>>>>>> 31777f85
 
 ## 1.0.0 (January 25th, 2022)
 
